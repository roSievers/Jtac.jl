--- conflicted
+++ resolved
@@ -69,17 +69,10 @@
 include("player.jl")
 include("belo.jl")
 
-<<<<<<< HEAD
 export RandomPlayer, MCTSPlayer, 
        IntuitionPlayer, HumanPlayer, 
        pvp, name, think, decide, turn!,
        playouts, ranking, print_ranking
-=======
-include("games/metatac.jl")
-include("games/nim.jl")
-include("games/mnkgame.jl")
-export TicTacToe, MetaTac, Nim, MNKGame
->>>>>>> e326ced5
 
 
 # Training
@@ -96,12 +89,10 @@
 
 
 # Game implementations
-include("games/tictactoe.jl")
-include("games/tictac554.jl")
+include("games/mnkgame.jl")
 include("games/metatac.jl")
 include("games/nim.jl")
-include("games/mnkgame.jl")
 
-export TicTacToe, MetaTac, TicTac554, Nim, MNKGame
+export TicTacToe, MNKGame, MetaTac, Nim
 
 end # module Jtac